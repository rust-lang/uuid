--- conflicted
+++ resolved
@@ -114,14 +114,6 @@
     }
 
     /// Construct a `Timestamp` from a Unix timestamp, as used in version 7 UUIDs.
-<<<<<<< HEAD
-=======
-    ///
-    /// # Overflow
-    ///
-    /// If conversion from RFC 9562 ticks to the internal timestamp format would overflow
-    /// it will wrap.
->>>>>>> c7050893
     pub fn from_unix(context: impl ClockSequence<Output = u16>, seconds: u64, nanos: u32) -> Self {
         Self::from_unix_128(context, seconds, nanos)
     }
@@ -459,18 +451,18 @@
         }
 
         /// A thread-safe, wrapping counter that produces 14-bit values.
-        /// 
+        ///
         /// This type works by:
-        /// 
+        ///
         /// 1. Atomically incrementing the counter value for each timestamp.
         /// 2. Wrapping the counter back to zero if it overflows its 14-bit storage.
         ///
         /// This type should be used when constructing version 1 and version 6 UUIDs.
-        /// 
-        /// This type should not be used when constructing version 7 UUIDs. When used to 
+        ///
+        /// This type should not be used when constructing version 7 UUIDs. When used to
         /// construct a version 7 UUID, the 14-bit counter will be padded with random data.
-        /// Counter overflows are more likely with a 14-bit counter than they are with a 
-        /// 42-bit counter when working at millisecond precision. This type doesn't attempt 
+        /// Counter overflows are more likely with a 14-bit counter than they are with a
+        /// 42-bit counter when working at millisecond precision. This type doesn't attempt
         /// to adjust the timestamp on overflow.
         #[derive(Debug)]
         pub struct Context {
@@ -543,19 +535,21 @@
 
         impl<C: ClockSequence + 'static> ClockSequence for ThreadLocalContext<C> {
             type Output = C::Output;
-        
+
             fn generate_sequence(&self, seconds: u64, subsec_nanos: u32) -> Self::Output {
-                self.0.with(|ctxt| ctxt.generate_sequence(seconds, subsec_nanos))
-            }
-            
+                self.0
+                    .with(|ctxt| ctxt.generate_sequence(seconds, subsec_nanos))
+            }
+
             fn generate_timestamp_sequence(
                 &self,
                 seconds: u64,
                 subsec_nanos: u32,
             ) -> (Self::Output, u64, u32) {
-                self.0.with(|ctxt| ctxt.generate_timestamp_sequence(seconds, subsec_nanos))
-            }
-            
+                self.0
+                    .with(|ctxt| ctxt.generate_timestamp_sequence(seconds, subsec_nanos))
+            }
+
             fn usable_bits(&self) -> usize {
                 self.0.with(|ctxt| ctxt.usable_bits())
             }
@@ -580,7 +574,8 @@
         }
 
         #[cfg(feature = "std")]
-        static CONTEXT_V7: ThreadLocalContext<ContextV7> = ThreadLocalContext::new(&THREAD_CONTEXT_V7);
+        static CONTEXT_V7: ThreadLocalContext<ContextV7> =
+            ThreadLocalContext::new(&THREAD_CONTEXT_V7);
 
         #[cfg(feature = "std")]
         pub(crate) fn shared_context_v7() -> &'static ThreadLocalContext<ContextV7> {
@@ -588,16 +583,16 @@
         }
 
         /// A non-thread-safe, reseeding counter that produces 42-bit values.
-        /// 
+        ///
         /// This type works by:
-        /// 
+        ///
         /// 1. Reseeding the counter each millisecond with a random 41-bit value. The 42nd bit
         ///    is left unset so the counter can safely increment over the millisecond.
-        /// 2. Wrapping the counter back to zero if it overflows its 42-bit storage and adding a 
+        /// 2. Wrapping the counter back to zero if it overflows its 42-bit storage and adding a
         ///    millisecond to the timestamp.
         ///
-        /// This type can be used when constructing version 7 UUIDs. When used to construct a 
-        /// version 7 UUID, the 42-bit counter will be padded with random data. This type can 
+        /// This type can be used when constructing version 7 UUIDs. When used to construct a
+        /// version 7 UUID, the 42-bit counter will be padded with random data. This type can
         /// be used to maintain ordering of UUIDs within the same millisecond.
         ///
         /// This type should not be used when constructing version 1 or version 6 UUIDs.
@@ -622,7 +617,7 @@
 
         impl ClockSequence for ContextV7 {
             type Output = u64;
-        
+
             fn generate_sequence(&self, seconds: u64, subsec_nanos: u32) -> Self::Output {
                 self.generate_timestamp_sequence(seconds, subsec_nanos).0
             }
@@ -651,7 +646,8 @@
                         self.counter.set(counter);
                         self.last_reseed.set(millis + 1);
 
-                        let new_ts = Duration::new(seconds, subsec_nanos) + Duration::from_millis(1);
+                        let new_ts =
+                            Duration::new(seconds, subsec_nanos) + Duration::from_millis(1);
 
                         (counter, new_ts.as_secs(), new_ts.subsec_nanos())
                     } else {
@@ -673,11 +669,11 @@
 
     /// An empty counter that will always return the value `0`.
     ///
-    /// This type can be used when constructing version 7 UUIDs. When used to 
-    /// construct a version 7 UUID, the entire counter segment of the UUID will be 
-    /// filled with a random value. This type does not maintain ordering of UUIDs 
+    /// This type can be used when constructing version 7 UUIDs. When used to
+    /// construct a version 7 UUID, the entire counter segment of the UUID will be
+    /// filled with a random value. This type does not maintain ordering of UUIDs
     /// within a millisecond but is efficient.
-    /// 
+    ///
     /// This type should not be used when constructing version 1 or version 6 UUIDs.
     /// When used to construct a version 1 or version 6 UUID, the counter
     /// segment will remain zero.
@@ -688,20 +684,11 @@
         type Output = u16;
 
         fn generate_sequence(&self, _seconds: u64, _nanos: u32) -> Self::Output {
-<<<<<<< HEAD
             0
         }
 
         fn usable_bits(&self) -> usize {
             0
-=======
-            // RFC 9562 reserves 2 bits for Variant field, so the actual `clock_seq`
-            // maximum value is smaller than `u16::MAX`. Since we unconditionally
-            // increment the clock sequence we want to wrap once it becomes larger
-            // than what we can represent in a "u14". Otherwise there'd be patches
-            // where the clock sequence doesn't change regardless of the timestamp
-            self.count.fetch_add(1, Ordering::AcqRel) & (u16::MAX >> 2)
->>>>>>> c7050893
         }
     }
 }
