[package]

name = "uuid"
version = "0.6.0"
authors = [
        "Ashley Mannix<ashleymannix@live.com.au>",
        "Christopher Armstrong",
        "Dylan DPC<dylan.dpc@gmail.com>",
        "Hunar Roop Kahlon<hunar.roop@gmail.com>"
        ]
license = "MIT/Apache-2.0"
readme = "README.md"
repository = "https://github.com/uuid-rs/uuid"
homepage = "https://github.com/uuid-rs/uuid"
documentation = "https://docs.rs/uuid"
description = """
A library to generate and parse UUIDs.
"""

[package.metadata.docs.rs]
all-features = true

<<<<<<< HEAD
[dependencies.md5]
optional = true
version = "0.3"

[dependencies.rand]
optional = true
version = "0.4"

[dependencies.serde]
default-features = false
optional = true
version = "1.0.16"

[dependencies.sha1]
optional = true
version = "0.5"
=======
[dependencies]
serde = { version = "1.0.16", optional = true, default-features = false }
rand = { version = "0.4", optional = true }
sha1 = { version = "0.6", optional = true }
md5 = { version = "0.3", optional = true }
>>>>>>> 79e240f6

[dev-dependencies]
serde_test = "1.0.19"

[features]
default = ["std"]
std = []
v1 = []
v3 = ["md5"]
v4 = ["rand"]
v5 = ["sha1"]

[target."cfg(all(feature = \"rand\", feature = \"std\"))".features]
std = ["rand/std"]

[target."cfg(all(feature = \"serde\", feature = \"std\"))".features]
std = ["serde/std"]

[target."cfg(all(feature = \"sha1\", feature = \"std\"))".features]
std = ["sha1/std"]<|MERGE_RESOLUTION|>--- conflicted
+++ resolved
@@ -20,7 +20,6 @@
 [package.metadata.docs.rs]
 all-features = true
 
-<<<<<<< HEAD
 [dependencies.md5]
 optional = true
 version = "0.3"
@@ -37,13 +36,6 @@
 [dependencies.sha1]
 optional = true
 version = "0.5"
-=======
-[dependencies]
-serde = { version = "1.0.16", optional = true, default-features = false }
-rand = { version = "0.4", optional = true }
-sha1 = { version = "0.6", optional = true }
-md5 = { version = "0.3", optional = true }
->>>>>>> 79e240f6
 
 [dev-dependencies]
 serde_test = "1.0.19"
